--- conflicted
+++ resolved
@@ -72,12 +72,8 @@
 
     :param graph: graph to mutate
     """
-<<<<<<< HEAD
     node_factory = graph.node_factory or graph_gen_params.node_factory
     exchange_node = node_factory.exchange_node
-=======
-    exchange_node = graph_gen_params.node_factory.exchange_node
->>>>>>> ee2e56c6
     visited_nodes = set()
 
     def replace_node_to_random_recursive(node: OptNode) -> OptGraph:
@@ -224,29 +220,17 @@
         # add mutation is not possible
         return graph
 
-<<<<<<< HEAD
-    node_to_mutate = choice(graph.nodes)
-
-    single_add_strategies = [add_as_child, add_separate_parent_node]
-    if node_to_mutate.nodes_from:
-        single_add_strategies.append(add_intermediate_node)
-    strategy = choice(single_add_strategies)
-
     node_factory = graph.node_factory or graph_gen_params.node_factory
-    result = strategy(graph, node_to_mutate, node_factory)
-    return result
-=======
     new_graph = deepcopy(graph)
     single_add_strategies = [add_as_child, add_separate_parent_node, add_intermediate_node]
     shuffle(single_add_strategies)
     for strategy in single_add_strategies:
-        new_graph = strategy(new_graph, graph_gen_params.node_factory)
+        new_graph = strategy(new_graph, node_factory)
         # maximum three equality check
         if new_graph == graph:
             continue
         break
     return new_graph
->>>>>>> ee2e56c6
 
 
 @register_native
@@ -260,24 +244,16 @@
 
     :param graph: graph to mutate
     """
-<<<<<<< HEAD
-    node = choice(graph.nodes)
     node_factory = graph.node_factory or graph_gen_params.node_factory
-    new_node = node_factory.exchange_node(node)
-    if not new_node:
-        return graph
-    graph.update_node(node, new_node)
-=======
     node_idx = np.arange(len(graph.nodes))
     shuffle(node_idx)
     for idx in node_idx:
         node = graph.nodes[idx]
-        new_node = graph_gen_params.node_factory.exchange_node(node)
+        new_node = node_factory.exchange_node(node)
         if not new_node:
             continue
         graph.update_node(node, new_node)
         break
->>>>>>> ee2e56c6
     return graph
 
 
@@ -333,26 +309,8 @@
     selected random node, if false then previous depth of selected node doesn't affect to
     new subtree depth, maximal depth of new subtree just should satisfy depth constraint in parent tree
     """
-<<<<<<< HEAD
     node_factory = graph.node_factory or graph_gen_params.node_factory
     random_graph_factory = graph.random_graph_factory or graph_gen_params.random_graph_factory
-    node_from_graph = choice(graph.nodes)
-    if local_growth:
-        max_depth = distance_to_primary_level(node_from_graph)
-        is_primary_node_selected = (not node_from_graph.nodes_from) or (node_from_graph != graph.root_node and
-                                                                        randint(0, 1))
-    else:
-        max_depth = requirements.max_depth - distance_to_root_level(graph, node_from_graph)
-        is_primary_node_selected = \
-            distance_to_root_level(graph, node_from_graph) >= requirements.max_depth and randint(0, 1)
-    if is_primary_node_selected:
-        new_subtree = node_factory.get_node(is_primary=True)
-        if not new_subtree:
-            return graph
-    else:
-        new_subtree = random_graph_factory(requirements, max_depth).root_node
-    graph.update_subtree(node_from_graph, new_subtree)
-=======
     node_idx = np.arange(len(graph.nodes))
     shuffle(node_idx)
     for idx in node_idx:
@@ -366,15 +324,14 @@
             is_primary_node_selected = \
                 distance_to_root_level(graph, node_from_graph) >= requirements.max_depth and randint(0, 1)
         if is_primary_node_selected:
-            new_subtree = graph_gen_params.node_factory.get_node(is_primary=True)
+            new_subtree = node_factory.get_node(is_primary=True)
             if not new_subtree:
                 continue
         else:
-            new_subtree = graph_gen_params.random_graph_factory(requirements, max_depth).root_node
+            new_subtree = random_graph_factory(requirements, max_depth).root_node
 
         graph.update_subtree(node_from_graph, new_subtree)
         break
->>>>>>> ee2e56c6
     return graph
 
 
@@ -420,18 +377,6 @@
 
     node_factory = graph.node_factory or graph_gen_params.node_factory
     nodes = [node for node in graph.nodes if node is not graph.root_node]
-<<<<<<< HEAD
-    node_to_del = choice(nodes)
-    children = graph.node_children(node_to_del)
-    is_possible_to_delete = all([len(child.nodes_from) - 1 >= requirements.min_arity for child in children])
-    if is_possible_to_delete:
-        graph.delete_subtree(node_to_del)
-    else:
-        primary_node = node_factory.get_node(is_primary=True)
-        if not primary_node:
-            return graph
-        graph.update_subtree(node_to_del, primary_node)
-=======
     shuffle(nodes)
     for node_to_del in nodes:
         children = graph.node_children(node_to_del)
@@ -439,12 +384,11 @@
         if is_possible_to_delete:
             graph.delete_subtree(node_to_del)
         else:
-            primary_node = graph_gen_params.node_factory.get_node(is_primary=True)
+            primary_node = node_factory.get_node(is_primary=True)
             if not primary_node:
                 continue
             graph.update_subtree(node_to_del, primary_node)
         break
->>>>>>> ee2e56c6
     return graph
 
 
