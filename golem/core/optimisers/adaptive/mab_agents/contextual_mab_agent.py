--- conflicted
+++ resolved
@@ -17,11 +17,7 @@
     using NN to guarantee convergence.
 
     :param actions: types of mutations
-<<<<<<< HEAD
-    :param context_agent: function to convert observation to its embedding. Can be specified as
-=======
     :param context_agent_type: function to convert observation to its embedding. Can be specified as
->>>>>>> cd353259
     ContextAgentTypeEnum or as Callable function.
     :param available_operations: available operations
     :param n_jobs: n_jobs
